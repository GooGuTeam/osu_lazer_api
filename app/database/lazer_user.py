--- conflicted
+++ resolved
@@ -153,14 +153,11 @@
     favourite_beatmapsets: list["FavouriteBeatmapset"] = Relationship(
         back_populates="user"
     )
-<<<<<<< HEAD
-    events: list["Event"] = Relationship(back_populates="user")
-=======
     rank_history: list[RankHistory] = Relationship(
         back_populates="user",
     )
 
->>>>>>> ff414d49
+    events: list["Event"] = Relationship(back_populates="user")
     email: str = Field(max_length=254, unique=True, index=True, exclude=True)
     priv: int = Field(default=1, exclude=True)
     pw_bcrypt: str = Field(max_length=60, exclude=True)
