from datetime import UTC, datetime

from app.models.multiplayer_hub import ServerMultiplayerRoom
from app.models.room import (
    MatchType,
    QueueMode,
    RoomCategory,
    RoomDifficultyRange,
    RoomPlaylistItemStats,
    RoomStatus,
)

<<<<<<< HEAD
class RoomIndex(SQLModel, table=True):
    __tablename__ = "mp_room_index"  # pyright: ignore[reportAssignmentType]
    id: int = Field(default=None, primary_key=True, index=True)  # pyright: ignore[reportCallIssue]
=======
from .lazer_user import User, UserResp
from .playlists import Playlist, PlaylistResp

from sqlmodel import (
    BigInteger,
    Column,
    DateTime,
    Field,
    ForeignKey,
    Relationship,
    SQLModel,
)


class RoomBase(SQLModel):
    name: str = Field(index=True)
    category: RoomCategory = Field(default=RoomCategory.NORMAL, index=True)
    duration: int | None = Field(default=None)  # minutes
    starts_at: datetime | None = Field(
        sa_column=Column(
            DateTime(timezone=True),
        ),
        default=datetime.now(UTC),
    )
    ended_at: datetime | None = Field(
        sa_column=Column(
            DateTime(timezone=True),
        ),
        default=None,
    )
    participant_count: int = Field(default=0)
    max_attempts: int | None = Field(default=None)  # playlists
    type: MatchType
    queue_mode: QueueMode
    auto_skip: bool
    auto_start_duration: int
    status: RoomStatus
    # TODO: channel_id
    # recent_participants: list[User]


class Room(RoomBase, table=True):
    __tablename__ = "rooms"  # pyright: ignore[reportAssignmentType]
    id: int = Field(default=None, primary_key=True, index=True)
    host_id: int = Field(
        sa_column=Column(BigInteger, ForeignKey("lazer_users.id"), index=True)
    )

    host: User = Relationship()
    playlist: list[Playlist] = Relationship(
        sa_relationship_kwargs={
            "lazy": "joined",
            "cascade": "all, delete-orphan",
            "overlaps": "room",
        }
    )


class RoomResp(RoomBase):
    id: int
    password: str | None = None
    host: UserResp | None = None
    playlist: list[PlaylistResp] = []
    playlist_item_stats: RoomPlaylistItemStats | None = None
    difficulty_range: RoomDifficultyRange | None = None
    current_playlist_item: PlaylistResp | None = None

    @classmethod
    async def from_db(cls, room: Room) -> "RoomResp":
        resp = cls.model_validate(room.model_dump())

        stats = RoomPlaylistItemStats(count_active=0, count_total=0)
        difficulty_range = RoomDifficultyRange(
            min=0,
            max=0,
        )
        rulesets = set()
        for playlist in room.playlist:
            stats.count_total += 1
            if not playlist.expired:
                stats.count_active += 1
            rulesets.add(playlist.ruleset_id)
            difficulty_range.min = min(
                difficulty_range.min, playlist.beatmap.difficulty_rating
            )
            difficulty_range.max = max(
                difficulty_range.max, playlist.beatmap.difficulty_rating
            )
            resp.playlist.append(await PlaylistResp.from_db(playlist, ["beatmap"]))
        stats.ruleset_ids = list(rulesets)
        resp.playlist_item_stats = stats
        resp.difficulty_range = difficulty_range
        resp.current_playlist_item = resp.playlist[-1] if resp.playlist else None

        return resp

    @classmethod
    async def from_hub(cls, server_room: ServerMultiplayerRoom) -> "RoomResp":
        room = server_room.room
        resp = cls(
            id=room.room_id,
            name=room.settings.name,
            type=room.settings.match_type,
            queue_mode=room.settings.queue_mode,
            auto_skip=room.settings.auto_skip,
            auto_start_duration=int(room.settings.auto_start_duration.total_seconds()),
            status=server_room.status,
            category=server_room.category,
            # duration = room.settings.duration,
            starts_at=server_room.start_at,
            participant_count=len(room.users),
        )
        return resp
>>>>>>> fb0bba1a
<|MERGE_RESOLUTION|>--- conflicted
+++ resolved
@@ -10,11 +10,6 @@
     RoomStatus,
 )
 
-<<<<<<< HEAD
-class RoomIndex(SQLModel, table=True):
-    __tablename__ = "mp_room_index"  # pyright: ignore[reportAssignmentType]
-    id: int = Field(default=None, primary_key=True, index=True)  # pyright: ignore[reportCallIssue]
-=======
 from .lazer_user import User, UserResp
 from .playlists import Playlist, PlaylistResp
 
@@ -127,5 +122,4 @@
             starts_at=server_room.start_at,
             participant_count=len(room.users),
         )
-        return resp
->>>>>>> fb0bba1a
+        return resp