from __future__ import annotations

from typing import Literal

from app.database import User as DBUser
from app.dependencies.database import get_db
from app.models.score import INT_TO_MODE
from app.models.user import User as ApiUser
from app.utils import convert_db_user_to_api_user

from .api_router import router

from fastapi import Depends, HTTPException, Query
from pydantic import BaseModel
from sqlmodel import select
from sqlmodel.ext.asyncio.session import AsyncSession
from sqlmodel.sql.expression import col


# ---------- Shared Utility ----------
async def get_user_by_lookup(
    db: AsyncSession, lookup: str, key: str = "id"
) -> DBUser | None:
    """根据查找方式获取用户"""
    if key == "id":
        try:
            user_id = int(lookup)
            result = await db.exec(select(DBUser).where(DBUser.id == user_id))
            return result.first()
        except ValueError:
            return None
    elif key == "username":
        result = await db.exec(select(DBUser).where(DBUser.name == lookup))
        return result.first()
    else:
        return None


# ---------- Batch Users ----------
class BatchUserResponse(BaseModel):
    users: list[ApiUser]


@router.get("/users", response_model=BatchUserResponse)
@router.get("/users/lookup", response_model=BatchUserResponse)
@router.get("/users/lookup/", response_model=BatchUserResponse)
async def get_users(
    user_ids: list[int] = Query(default_factory=list, alias="ids[]"),
    include_variant_statistics: bool = Query(default=False),  # TODO: future use
    session: AsyncSession = Depends(get_db),
):
    if user_ids:
        searched_users = (
<<<<<<< HEAD
            await session.exec(
                DBUser.all_select_clause().limit(50).where(col(DBUser.id).in_(user_ids))
            )
        ).all()
    else:
        searched_users = (
            await session.exec(DBUser.all_select_clause().limit(50))
        ).all()
=======
            await session.exec(select(User).limit(50).where(col(User.id).in_(user_ids)))
        ).all()
    else:
        searched_users = (await session.exec(select(User).limit(50))).all()
>>>>>>> 74e4b1cb
    return BatchUserResponse(
        users=[
            await convert_db_user_to_api_user(
                searched_user, ruleset=INT_TO_MODE[searched_user.preferred_mode].value
            )
            for searched_user in searched_users
        ]
    )


# # ---------- Individual User ----------
# @router.get("/users/{user_lookup}/{mode}", response_model=ApiUser)
# @router.get("/users/{user_lookup}/{mode}/", response_model=ApiUser)
# async def get_user_with_mode(
#     user_lookup: str,
#     mode: Literal["osu", "taiko", "fruits", "mania"],
#     key: Literal["id", "username"] = Query("id"),
#     current_user: DBUser = Depends(get_current_user),
#     db: AsyncSession = Depends(get_db),
# ):
#     """获取指定游戏模式的用户信息"""
#     user = await get_user_by_lookup(db, user_lookup, key)
#     if not user:
#         raise HTTPException(status_code=404, detail="User not found")

#     return await convert_db_user_to_api_user(user, mode)


# @router.get("/users/{user_lookup}", response_model=ApiUser)
# @router.get("/users/{user_lookup}/", response_model=ApiUser)
# async def get_user_default(
#     user_lookup: str,
#     key: Literal["id", "username"] = Query("id"),
#     current_user: DBUser = Depends(get_current_user),
#     db: AsyncSession = Depends(get_db),
# ):
#     """获取用户信息（默认使用osu模式，但包含所有模式的统计信息）"""
#     user = await get_user_by_lookup(db, user_lookup, key)
#     if not user:
#         raise HTTPException(status_code=404, detail="User not found")

#     return await convert_db_user_to_api_user(user, "osu")


@router.get("/users/{user}/{ruleset}", response_model=ApiUser)
@router.get("/users/{user}/", response_model=ApiUser)
@router.get("/users/{user}", response_model=ApiUser)
async def get_user_info(
    user: str,
    ruleset: Literal["osu", "taiko", "fruits", "mania"] = "osu",
    session: AsyncSession = Depends(get_db),
):
    searched_user = (
        await session.exec(
<<<<<<< HEAD
            DBUser.all_select_clause().where(
                DBUser.id == int(user)
=======
            select(User).where(
                User.id == int(user)
>>>>>>> 74e4b1cb
                if user.isdigit()
                else DBUser.name == user.removeprefix("@")
            )
        )
    ).first()
    if not searched_user:
        raise HTTPException(404, detail="User not found")
    return await convert_db_user_to_api_user(searched_user, ruleset=ruleset)<|MERGE_RESOLUTION|>--- conflicted
+++ resolved
@@ -1,12 +1,9 @@
 from __future__ import annotations
 
-from typing import Literal
-
-from app.database import User as DBUser
+from app.database import User, UserResp
+from app.database.lazer_user import SEARCH_INCLUDED
 from app.dependencies.database import get_db
-from app.models.score import INT_TO_MODE
-from app.models.user import User as ApiUser
-from app.utils import convert_db_user_to_api_user
+from app.models.score import GameMode
 
 from .api_router import router
 
@@ -17,28 +14,8 @@
 from sqlmodel.sql.expression import col
 
 
-# ---------- Shared Utility ----------
-async def get_user_by_lookup(
-    db: AsyncSession, lookup: str, key: str = "id"
-) -> DBUser | None:
-    """根据查找方式获取用户"""
-    if key == "id":
-        try:
-            user_id = int(lookup)
-            result = await db.exec(select(DBUser).where(DBUser.id == user_id))
-            return result.first()
-        except ValueError:
-            return None
-    elif key == "username":
-        result = await db.exec(select(DBUser).where(DBUser.name == lookup))
-        return result.first()
-    else:
-        return None
-
-
-# ---------- Batch Users ----------
 class BatchUserResponse(BaseModel):
-    users: list[ApiUser]
+    users: list[UserResp]
 
 
 @router.get("/users", response_model=BatchUserResponse)
@@ -51,87 +28,44 @@
 ):
     if user_ids:
         searched_users = (
-<<<<<<< HEAD
-            await session.exec(
-                DBUser.all_select_clause().limit(50).where(col(DBUser.id).in_(user_ids))
-            )
-        ).all()
-    else:
-        searched_users = (
-            await session.exec(DBUser.all_select_clause().limit(50))
-        ).all()
-=======
             await session.exec(select(User).limit(50).where(col(User.id).in_(user_ids)))
         ).all()
     else:
         searched_users = (await session.exec(select(User).limit(50))).all()
->>>>>>> 74e4b1cb
     return BatchUserResponse(
         users=[
-            await convert_db_user_to_api_user(
-                searched_user, ruleset=INT_TO_MODE[searched_user.preferred_mode].value
+            await UserResp.from_db(
+                searched_user,
+                session,
+                include=SEARCH_INCLUDED,
             )
             for searched_user in searched_users
         ]
     )
 
 
-# # ---------- Individual User ----------
-# @router.get("/users/{user_lookup}/{mode}", response_model=ApiUser)
-# @router.get("/users/{user_lookup}/{mode}/", response_model=ApiUser)
-# async def get_user_with_mode(
-#     user_lookup: str,
-#     mode: Literal["osu", "taiko", "fruits", "mania"],
-#     key: Literal["id", "username"] = Query("id"),
-#     current_user: DBUser = Depends(get_current_user),
-#     db: AsyncSession = Depends(get_db),
-# ):
-#     """获取指定游戏模式的用户信息"""
-#     user = await get_user_by_lookup(db, user_lookup, key)
-#     if not user:
-#         raise HTTPException(status_code=404, detail="User not found")
-
-#     return await convert_db_user_to_api_user(user, mode)
-
-
-# @router.get("/users/{user_lookup}", response_model=ApiUser)
-# @router.get("/users/{user_lookup}/", response_model=ApiUser)
-# async def get_user_default(
-#     user_lookup: str,
-#     key: Literal["id", "username"] = Query("id"),
-#     current_user: DBUser = Depends(get_current_user),
-#     db: AsyncSession = Depends(get_db),
-# ):
-#     """获取用户信息（默认使用osu模式，但包含所有模式的统计信息）"""
-#     user = await get_user_by_lookup(db, user_lookup, key)
-#     if not user:
-#         raise HTTPException(status_code=404, detail="User not found")
-
-#     return await convert_db_user_to_api_user(user, "osu")
-
-
-@router.get("/users/{user}/{ruleset}", response_model=ApiUser)
-@router.get("/users/{user}/", response_model=ApiUser)
-@router.get("/users/{user}", response_model=ApiUser)
+@router.get("/users/{user}/{ruleset}", response_model=UserResp)
+@router.get("/users/{user}/", response_model=UserResp)
+@router.get("/users/{user}", response_model=UserResp)
 async def get_user_info(
     user: str,
-    ruleset: Literal["osu", "taiko", "fruits", "mania"] = "osu",
+    ruleset: GameMode | None = None,
     session: AsyncSession = Depends(get_db),
 ):
     searched_user = (
         await session.exec(
-<<<<<<< HEAD
-            DBUser.all_select_clause().where(
-                DBUser.id == int(user)
-=======
             select(User).where(
                 User.id == int(user)
->>>>>>> 74e4b1cb
                 if user.isdigit()
-                else DBUser.name == user.removeprefix("@")
+                else User.username == user.removeprefix("@")
             )
         )
     ).first()
     if not searched_user:
         raise HTTPException(404, detail="User not found")
-    return await convert_db_user_to_api_user(searched_user, ruleset=ruleset)+    return await UserResp.from_db(
+        searched_user,
+        session,
+        include=SEARCH_INCLUDED,
+        ruleset=ruleset,
+    )