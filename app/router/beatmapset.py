--- conflicted
+++ resolved
@@ -1,16 +1,8 @@
 from __future__ import annotations
 
-<<<<<<< HEAD
-from app.database import (
-    Beatmapset,
-    BeatmapsetResp,
-    User as DBUser,
-)
-=======
 from typing import Literal
 
 from app.database import Beatmapset, BeatmapsetResp, FavouriteBeatmapset, User
->>>>>>> 74e4b1cb
 from app.dependencies.database import get_db
 from app.dependencies.fetcher import get_fetcher
 from app.dependencies.user import get_current_user
@@ -18,12 +10,8 @@
 
 from .api_router import router
 
-<<<<<<< HEAD
-from fastapi import Depends, HTTPException
-=======
 from fastapi import Depends, Form, HTTPException, Query
 from fastapi.responses import RedirectResponse
->>>>>>> 74e4b1cb
 from httpx import HTTPStatusError
 from sqlmodel import select
 from sqlmodel.ext.asyncio.session import AsyncSession
@@ -32,7 +20,7 @@
 @router.get("/beatmapsets/{sid}", tags=["beatmapset"], response_model=BeatmapsetResp)
 async def get_beatmapset(
     sid: int,
-    current_user: DBUser = Depends(get_current_user),
+    current_user: User = Depends(get_current_user),
     db: AsyncSession = Depends(get_db),
     fetcher: Fetcher = Depends(get_fetcher),
 ):
@@ -44,10 +32,6 @@
         except HTTPStatusError:
             raise HTTPException(status_code=404, detail="Beatmapset not found")
     else:
-<<<<<<< HEAD
-        resp = BeatmapsetResp.from_db(beatmapset)
-    return resp
-=======
         resp = await BeatmapsetResp.from_db(
             beatmapset, session=db, include=["recent_favourites"], user=current_user
         )
@@ -99,5 +83,4 @@
         db.add(favourite)
     else:
         await db.delete(existing_favourite)
-    await db.commit()
->>>>>>> 74e4b1cb
+    await db.commit()