--- conflicted
+++ resolved
@@ -8,11 +8,7 @@
 from .api_router import router
 
 from fastapi import Depends, HTTPException, Query, Request
-<<<<<<< HEAD
-from sqlalchemy.orm import joinedload
-=======
 from pydantic import BaseModel
->>>>>>> 74e4b1cb
 from sqlmodel import select
 from sqlmodel.ext.asyncio.session import AsyncSession
 
@@ -38,7 +34,11 @@
     return [await RelationshipResp.from_db(db, rel) for rel in relationships.unique()]
 
 
-@router.post("/friends", tags=["relationship"], response_model=RelationshipResp)
+class AddFriendResp(BaseModel):
+    user_relation: RelationshipResp
+
+
+@router.post("/friends", tags=["relationship"], response_model=AddFriendResp)
 @router.post("/blocks", tags=["relationship"])
 async def add_relationship(
     request: Request,
